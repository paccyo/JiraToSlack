--- conflicted
+++ resolved
@@ -55,33 +55,6 @@
     def handle_jira_get_tasks_command(ack, body, say, client):
         ack()
         user_query = body["text"]
-<<<<<<< HEAD
-        say(f"user query: {user_query}")
-        say("処理中...")
-        command_jira_get_tasks_repository = Command_Jira_Get_Tasks_Responce()
-        responce = command_jira_get_tasks_repository.execute(body)
-        say(responce)
-
-    from . import run_jira_backlog_dashboard
-
-    @app.command("/jira_backlog_report")
-    def handle_jira_backlog_report_command(ack, body, say):
-        ack()
-        user_query = body["text"]
-        say(f"user query: {user_query}")
-        say("処理中...")
-        image_path = run_jira_backlog_dashboard()
-        if image_path:
-            # Slack APIで画像ファイルをアップロード
-            app.client.files_upload(
-                channels=body["channel_id"],
-                file=image_path,
-                title="Jiraバックログダッシュボード"
-            )
-            say("画像を送信しました")
-        else:
-            say("画像生成に失敗しました")
-=======
         # ユーザーに処理開始を通知
         say(f"「{user_query}」を検索します... :hourglass_flowing_sand:")
         # 1. Jiraから課題リストを取得する
@@ -107,4 +80,23 @@
                 say(f"課題 {issue.key} の整形または送信中にエラーが発生しました: {e}")
 
         # say(responce)
->>>>>>> 1c337d87
+
+    from . import run_jira_backlog_dashboard
+
+    @app.command("/jira_backlog_report")
+    def handle_jira_backlog_report_command(ack, body, say):
+        ack()
+        user_query = body["text"]
+        say(f"user query: {user_query}")
+        say("処理中...")
+        image_path = run_jira_backlog_dashboard()
+        if image_path:
+            # Slack APIで画像ファイルをアップロード
+            app.client.files_upload(
+                channels=body["channel_id"],
+                file=image_path,
+                title="Jiraバックログダッシュボード"
+            )
+            say("画像を送信しました")
+        else:
+            say("画像生成に失敗しました")